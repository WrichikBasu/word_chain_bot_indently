--- conflicted
+++ resolved
@@ -5,16 +5,10 @@
 import logging
 import os
 import random
-import inspect
 import time
 from collections import defaultdict, deque
-<<<<<<< HEAD
-import random
-from typing import Optional, AsyncIterator
-=======
 from logging.config import fileConfig
-from typing import AsyncIterator, Optional, Sequence
->>>>>>> 53860430
+from typing import AsyncIterator, Optional
 
 import discord
 from alembic import command as alembic_command
@@ -27,9 +21,9 @@
 from sqlalchemy.ext.asyncio import AsyncConnection, create_async_engine, AsyncEngine
 
 from consts import *
+from karma_calcs import calculate_total_karma
 from model import (BlacklistModel, MemberModel, ServerConfig, ServerConfigModel, UsedWordsModel, WhitelistModel,
                    WordCacheModel)
-from karma_calcs import calculate_total_karma
 
 load_dotenv('.env')
 # running in single player mode changes some game rules - you can chain words alone now
@@ -65,11 +59,13 @@
         self._server_histories: dict[int, dict[int, deque[str]]] = defaultdict(
             lambda: defaultdict(lambda: deque(maxlen=HISTORY_LENGTH)))
 
-<<<<<<< HEAD
         super().__init__(command_prefix='!', intents=intents)
-=======
+
+    # ----------------------------------------------------------------------------------------------------------------
+
     @contextlib.asynccontextmanager
     async def db_connection(self, locked=True) -> AsyncIterator[AsyncConnection]:
+
         call_id = ''.join(random.choices(string.ascii_letters + string.digits, k=6))
 
         caller_frame = inspect.currentframe().f_back.f_back
@@ -91,7 +87,6 @@
             async with self.__SQL_ENGINE.begin() as connection:
                 yield connection
         logger.debug(f'{call_id}: connection done')
->>>>>>> 53860430
 
     # ---------------------------------------------------------------------------------------------------------------
 
@@ -757,394 +752,23 @@
         ))
         result: CursorResult = await connection.execute(stmt)
         return result.scalar()
-
-    # ---------------------------------------------------------------------------------------------------------------
-
-<<<<<<< HEAD
-    @contextlib.asynccontextmanager
-    async def db_connection(self, locked=True) -> AsyncIterator[AsyncConnection]:
-        
-        call_id = ''.join(random.choices(string.ascii_letters + string.digits, k=6))
-=======
+    
+    # ---------------------------------------------------------------------------------------------------------------
+
     async def setup_hook(self) -> None:
+
         if not DEV_MODE:
             # only sync when not in dev mode to avoid syncing over and over again - use sync command explicitly
+
+            for cog_name in COGS_LIST:
+                await self.load_extension(f'cogs.{cog_name}')
+
             global_sync = await self.tree.sync()
             admin_sync = await self.tree.sync(guild=discord.Object(id=ADMIN_GUILD_ID))
+
             logger.info(f'Synchronized {len(global_sync)} global commands and {len(admin_sync)} admin commands')
 
         alembic_cfg = AlembicConfig('config.ini')
-        alembic_command.upgrade(alembic_cfg, 'head')
-
-bot = Bot()
-
-
-@bot.tree.command(name='sync', description='Syncs the slash commands to the bot')
-@app_commands.guilds(ADMIN_GUILD_ID)
-@app_commands.default_permissions(ban_members=True)
-async def sync(interaction: discord.Interaction):
-    """Sync all the slash commands to the bot"""
-    await interaction.response.defer()
-    global_sync = await bot.tree.sync()
-    admin_sync = await bot.tree.sync(guild=discord.Object(id=ADMIN_GUILD_ID))
-    await interaction.followup.send(f'Synchronized {len(global_sync)} global commands and {len(admin_sync)} admin commands')
-
-# ---------------------------------------------------------------------------------------------------------------
-
-
-@bot.tree.command(name='clean_server', description='Removes all config data for given guild id.')
-@app_commands.guilds(ADMIN_GUILD_ID)
-@app_commands.describe(guild_id='ID of the guild to be removed from the DB')
-@app_commands.default_permissions(manage_guild=True)
-async def clean_server(interaction: discord.Interaction, guild_id: str):
-    await interaction.response.defer()
-
-    # cannot use int directly in type annotation, because it would allow just 32-bit integers, but most IDs are 64-bit
-    try:
-        guild_id_as_number = int(guild_id)
-    except ValueError:
-        await interaction.followup.send('This is not a valid ID!')
-        return
-
-    async with bot.db_connection() as connection:
-        total_rows_changed = 0
-
-        # delete used words
-        stmt = delete(UsedWordsModel).where(UsedWordsModel.server_id == guild_id_as_number)
-        result = await connection.execute(stmt)
-        total_rows_changed += result.rowcount
-
-        # delete members
-        stmt = delete(MemberModel).where(MemberModel.server_id == guild_id_as_number)
-        result = await connection.execute(stmt)
-        total_rows_changed += result.rowcount
-
-        # delete blacklist
-        stmt = delete(BlacklistModel).where(BlacklistModel.server_id == guild_id_as_number)
-        result = await connection.execute(stmt)
-        total_rows_changed += result.rowcount
-
-        # delete whitelist
-        stmt = delete(WhitelistModel).where(WhitelistModel.server_id == guild_id_as_number)
-        result = await connection.execute(stmt)
-        total_rows_changed += result.rowcount
-
-        # delete config
-        if guild_id_as_number in bot.server_configs:
-            # just reset the data instead to make sure that every current guild has an existing config
-            config = bot.server_configs[guild_id_as_number]
-            config.channel_id = None
-            config.current_count = 0
-            config.current_word = None
-            config.high_score = 0
-            config.used_high_score_emoji = False
-            config.reliable_role_id = None
-            config.failed_role_id = None
-            config.last_member_id = None
-            config.failed_member_id = None
-            config.correct_inputs_by_failed_member = 0
-
-            total_rows_changed += await config.sync_to_db_with_connection(connection)
-        else:
-            stmt = delete(ServerConfigModel).where(ServerConfigModel.server_id == guild_id_as_number)
-            result = await connection.execute(stmt)
-            total_rows_changed += result.rowcount
-
-        await connection.commit()
-
-        if total_rows_changed > 0:
-            await interaction.followup.send(f'Removed data for server {guild_id_as_number}')
-        else:
-            await interaction.followup.send(f'No data to remove for server {guild_id_as_number}')
-
-# ---------------------------------------------------------------------------------------------------------------
-
-
-@bot.tree.command(name='clean_user', description='Removes all saved data for given user id.')
-@app_commands.guilds(ADMIN_GUILD_ID)
-@app_commands.describe(user_id='ID of the user to be removed from the DB')
-@app_commands.default_permissions(manage_guild=True)
-async def clean_user(interaction: discord.Interaction, user_id: str):
-    await interaction.response.defer()
-
-    # cannot use int directly in type annotation, because it would allow just 32-bit integers, but most IDs are 64-bit
-    try:
-        user_id_as_number = int(user_id)
-    except ValueError:
-        await interaction.followup.send('This is not a valid ID!')
-        return
-
-    async with bot.db_connection() as connection:
-        stmt = delete(MemberModel).where(MemberModel.member_id == user_id_as_number)
-        result = await connection.execute(stmt)
-        await connection.commit()
-        rows_deleted: int = result.rowcount
-        if rows_deleted > 0:
-            await interaction.followup.send(f'Removed data for user {user_id_as_number} in {rows_deleted} servers')
-        else:
-            await interaction.followup.send(f'No data to remove for user {user_id_as_number}')
-
-# ---------------------------------------------------------------------------------------------------------------
-
-
-@bot.tree.command(name='set_channel', description='Sets the channel to count in')
-@app_commands.describe(channel='The channel to count in')
-@app_commands.default_permissions(manage_guild=True)
-async def set_channel(interaction: discord.Interaction, channel: discord.TextChannel):
-    """Command to set the channel to count in"""
-    await interaction.response.defer()
-
-    bot.server_configs[interaction.guild.id].channel_id = channel.id
-    await bot.server_configs[interaction.guild.id].sync_to_db(bot.db_connection)
-
-    await interaction.followup.send(f'Word chain channel was set to {channel.mention}')
-
-# ---------------------------------------------------------------------------------------------------------------
-
-
-@bot.tree.command(name='list_commands', description='List all slash commands')
-@app_commands.describe(ephemeral="Whether the list will be publicly displayed")
-async def list_commands(interaction: discord.Interaction, ephemeral: bool = True):
-    """Command to list all the slash commands"""
-
-    await interaction.response.defer()
-
-    emb = discord.Embed(title='Slash Commands', color=discord.Color.blue(),
-                        description='''
-**list_commands** - Lists all the slash commands.
-**stats user** - Shows the stats of a specific user.
-**stats server** - Shows the stats of the server.
-**check_word** - Check if a word exists/check the spelling.
-**leaderboard** - Shows the leaderboard of the server.''')
-
-    if interaction.user.guild_permissions.ban_members:
-        emb.description += '''\n
-__Restricted commands__ (Admin-only)
-**sync** - Syncs the slash commands to the bot.
-**set_channel** - Sets the channel to chain words.
-**set_failed_role** - Sets the role to give when a user fails.
-**set_reliable_role** - Sets the reliable role.
-**remove_failed_role** - Unsets the role to give when a user fails.
-**remove_reliable_role** - Unset the reliable role.
-**prune** - Remove data for users who are no longer in the server.
-**blacklist add** - Add a word to the blacklist for this server.
-**blacklist remove** - Remove a word from the blacklist of this server.
-**blacklist show** - Show the blacklisted words for this server.
-**whitelist add** - Add a word to the whitelist for this server.
-**whitelist remove** - Remove a word from the whitelist of this server.
-**whitelist show** - Show the whitelist words for this server.'''
-
-    await interaction.followup.send(embed=emb, ephemeral=ephemeral)
-
-# ---------------------------------------------------------------------------------------------------------------
-
-
-@bot.tree.command(name='check_word', description='Check if a word is correct')
-@app_commands.describe(word='The word to check')
-async def check_word(interaction: discord.Interaction, word: str):
-    """
-    Checks if a word is valid.
-
-    Hierarchy followed:
-    1. Legal characters.
-    2. Length of word must be > 1.
-    3. Whitelist.
-    4. Blacklists
-    5. Check word cache.
-    6. Query API.
-    """
-    await interaction.response.defer()
-
-    emb = discord.Embed(color=discord.Color.blurple())
-
-    if not all(c in POSSIBLE_CHARACTERS for c in word.lower()):
-        emb.description = f'❌ **{word}** is **not** a legal word.'
-        await interaction.followup.send(embed=emb)
-        return
-
-    if len(word) == 1:
-        emb.description = f'❌ **{word}** is **not** a valid word.'
-        await interaction.followup.send(embed=emb)
-        return
-
-    word = word.lower()
-
-    async with bot.db_connection() as connection:
-        if await bot.is_word_whitelisted(word, interaction.guild.id, connection):
-            emb.description = f'✅ The word **{word}** is valid.'
-            await interaction.followup.send(embed=emb)
-            return
-
-        if await bot.is_word_blacklisted(word, interaction.guild.id, connection):
-            emb.description = f'❌ The word **{word}** is **blacklisted** and hence, **not** valid.'
-            await interaction.followup.send(embed=emb)
-            return
-
-        if await bot.is_word_in_cache(word, connection):
-            emb.description = f'✅ The word **{word}** is valid.'
-            await interaction.followup.send(embed=emb)
-            return
-
-        future: concurrent.futures.Future = bot.start_api_query(word)
-
-        match bot.get_query_response(future):
-            case bot.API_RESPONSE_WORD_EXISTS:
-
-                emb.description = f'✅ The word **{word}** is valid.'
-
-                await bot.add_to_cache(word, connection)
-
-            case bot.API_RESPONSE_WORD_DOESNT_EXIST:
-                emb.description = f'❌ **{word}** is **not** a valid word.'
-            case _:
-                emb.description = f'⚠️ There was an issue in fetching the result.'
-
-        await interaction.followup.send(embed=emb)
-
-# ---------------------------------------------------------------------------------------------------------------
-
-
-@bot.tree.command(name='set_failed_role',
-                  description='Sets the role to be used when a user puts a wrong word')
-@app_commands.describe(role='The role to be used when a user puts a wrong word')
-@app_commands.default_permissions(manage_guild=True)
-async def set_failed_role(interaction: discord.Interaction, role: discord.Role):
-    """Command to set the role to be used when a user fails to count"""
-    await interaction.response.defer()
-
-    guild_id = interaction.guild.id
-    bot.server_configs[guild_id].failed_role_id = role.id
-
-    async with bot.db_connection() as connection:
-        await bot.server_configs[guild_id].sync_to_db_with_connection(connection)
-        bot.server_failed_roles[guild_id] = role  # Assign role directly if we already have it in this context
-        await bot.add_remove_failed_role(interaction.guild, connection)
-        await connection.commit()
-        await interaction.followup.send(f'Failed role was set to {role.mention}')
-
-# ---------------------------------------------------------------------------------------------------------------
-
-
-@bot.tree.command(name='set_reliable_role',
-                  description='Sets the role to be used when a user attains a score of 100')
-@app_commands.describe(role='The role to be used when a user attains a score of 100')
-@app_commands.default_permissions(manage_guild=True)
-async def set_reliable_role(interaction: discord.Interaction, role: discord.Role):
-    """Command to set the role to be used when a user gets 100 of score"""
-    await interaction.response.defer()
-
-    guild_id = interaction.guild.id
-    bot.server_configs[guild_id].reliable_role_id = role.id
-
-    async with bot.db_connection() as connection:
-        await bot.server_configs[guild_id].sync_to_db_with_connection(connection)
-        bot.server_reliable_roles[guild_id] = role  # Assign role directly if we already have it in this context
-        await bot.add_remove_reliable_role(interaction.guild, connection)
-        await connection.commit()
-
-        await interaction.followup.send(f'Reliable role was set to {role.mention}')
-
-# ---------------------------------------------------------------------------------------------------------------
-
-
-@bot.tree.command(name='remove_failed_role', description='Removes the failed role feature')
-@app_commands.default_permissions(manage_guild=True)
-async def remove_failed_role(interaction: discord.Interaction):
-    await interaction.response.defer()
-
-    guild_id = interaction.guild.id
-    bot.server_configs[guild_id].failed_role_id = None
-    bot.server_configs[guild_id].failed_member_id = None
-    bot.server_configs[guild_id].correct_inputs_by_failed_member = 0
-    await bot.server_configs[guild_id].sync_to_db(bot.db_connection)
-
-    if bot.server_failed_roles[guild_id]:
-        role = bot.server_failed_roles[guild_id]
-        for member in role.members:
-            await member.remove_roles(role)
-        bot.server_failed_roles[guild_id] = None
-        await interaction.followup.send('Failed role removed')
-    else:
-        await interaction.followup.send('Failed role was already removed')
-
-# ---------------------------------------------------------------------------------------------------------------
-
-
-@bot.tree.command(name='remove_reliable_role', description='Removes the reliable role feature')
-@app_commands.default_permissions(manage_guild=True)
-async def remove_reliable_role(interaction: discord.Interaction):
-    await interaction.response.defer()
-
-    guild_id = interaction.guild.id
-    bot.server_configs[guild_id].reliable_role_id = None
-    await bot.server_configs[guild_id].sync_to_db(bot.db_connection)
-
-    if bot.server_reliable_roles[guild_id]:
-        role = bot.server_reliable_roles[guild_id]
-        for member in role.members:
-            await member.remove_roles(role)
-        bot.server_reliable_roles[guild_id] = None
-        await interaction.followup.send('Reliable role removed')
-    else:
-        await interaction.followup.send('Reliable role was already removed')
-
-# ---------------------------------------------------------------------------------------------------------------
-
-"""
-@bot.tree.command(name='prune', description='(DANGER) Deletes data of users who are no longer in the server')
-@app_commands.default_permissions(administrator=True)
-async def prune(interaction: discord.Interaction):
-    await interaction.response.defer()
-
-    async with bot.SQL_ENGINE.begin() as connection:
-        stmt = select(MemberModel.member_id).where(MemberModel.server_id == interaction.guild.id)
-        result: CursorResult = await connection.execute(stmt)
-        data: Sequence[Row[tuple[int]]] = result.fetchall()
-
-        if data:
-            member_count: int = 0
-
-            for entry in data:
-                user_id: int = entry[0]
->>>>>>> 53860430
-
-        caller_frame = inspect.currentframe().f_back.f_back
-        caller_function_name = caller_frame.f_code.co_name
-        caller_filename = caller_frame.f_code.co_filename.removeprefix(os.getcwd() + os.sep)
-        caller_lineno = caller_frame.f_lineno
-
-        logger.debug(f'{call_id}: {caller_function_name} at {caller_filename}:{caller_lineno}')
-
-        logger.debug(f'{call_id}: requesting connection with {locked=}')
-        if locked:
-            start_time = time.monotonic()
-            async with self.__LOCK:
-                wait_time = time.monotonic() - start_time
-                logger.debug(f'{call_id}: waited {wait_time:.4f} seconds for DB lock')
-                async with self.__SQL_ENGINE.begin() as connection:
-                    yield connection
-        else:
-            async with self.__SQL_ENGINE.begin() as connection:
-                yield connection
-                
-        logger.debug(f'{call_id}: connection done')
-    
-    # ---------------------------------------------------------------------------------------------------------------
-
-    async def setup_hook(self) -> None:
-
-        if not DEV_MODE:
-            # only sync when not in dev mode to avoid syncing over and over again - use sync command explicitly
-
-            for cog_name in COGS_LIST:
-                await self.load_extension(f'cogs.{cog_name}')
-
-            global_sync = await self.tree.sync()
-            admin_sync = await self.tree.sync(guild=discord.Object(id=ADMIN_GUILD_ID))
-
-            logger.info(f'Synchronized {len(global_sync)} global commands and {len(admin_sync)} admin commands')
-
-        alembic_cfg = AlembicConfig('alembic.ini')
         alembic_command.upgrade(alembic_cfg, 'head')
 
 
